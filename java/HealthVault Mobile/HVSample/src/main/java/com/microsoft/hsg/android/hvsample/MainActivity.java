--- conflicted
+++ resolved
@@ -199,14 +199,12 @@
 				case 0:
 					intent = new Intent(MainActivity.this, WeightActivity.class);
 					break;
-<<<<<<< HEAD
 				case 1:
 					intent = new Intent(MainActivity.this, ProfileActivity.class);
 					break;
 				case 2:
 					intent = new Intent(MainActivity.this, AddMedicationActivity.class);
-=======
->>>>>>> 624e5c1d
+					break;
 			}
 		}
 		if(intent != null) {
