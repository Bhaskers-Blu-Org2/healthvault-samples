--- conflicted
+++ resolved
@@ -124,7 +124,12 @@
 					String.valueOf(weight.getValue().getKg()));
 			mAdapter.notifyDataSetChanged();
 		}
-<<<<<<< HEAD
+			final int month = w.getWhen().getDate().getM();
+			final int day = w.getWhen().getDate().getD();
+			final int year = w.getWhen().getDate().getY();
+			mAdapter.add(String.valueOf(String.format(month + "/" + day + "/" + year)
+					+ "                                  " + String.valueOf(w.getValue().getKg())));
+			mAdapter.notifyDataSetChanged();
 
 		// Populate the weight chart data points
 		Collections.reverse(things);
@@ -133,14 +138,6 @@
 			DataPoint dataPoint = new DataPoint(xPoint, chartWeight.getValue().getKg().intValue());
 			dataPointArray[xPoint] = dataPoint;
 			xPoint++;
-=======
-			final int month = w.getWhen().getDate().getM();
-			final int day = w.getWhen().getDate().getD();
-			final int year = w.getWhen().getDate().getY();
-			mAdapter.add(String.valueOf(String.format(month + "/" + day + "/" + year)
-					+ "                                  " + String.valueOf(w.getValue().getKg())));
-			mAdapter.notifyDataSetChanged();
->>>>>>> 624e5c1d
 		}
 
 		series.resetData(dataPointArray);
